*.o
*.a
<<<<<<< HEAD
src/freesasa
src/example
=======
freesasa
example
>>>>>>> 0c927835
test
.DS_Store
*~
a.out
*.dvi
*.aux
*.log
*.pdf
*.ps
doc/fig/lnr_*.eps
*.gcda
*.gcno
*.out
*.gcov
*.trs
*Makefile.in
*Makefile
*.deps
config.h.in
config.h
config.status
configure.scan
configure
stamp-h1
*.tar.gz
missing
install-sh
depcomp
compile
test-driver
autom4te.cache
aclocal.m4
tmp*<|MERGE_RESOLUTION|>--- conflicted
+++ resolved
@@ -1,12 +1,7 @@
 *.o
 *.a
-<<<<<<< HEAD
-src/freesasa
-src/example
-=======
 freesasa
 example
->>>>>>> 0c927835
 test
 .DS_Store
 *~
