--- conflicted
+++ resolved
@@ -2,22 +2,14 @@
 # include <config.h>
 #endif
 
-<<<<<<< HEAD
-#include "freesasa_internal.h"
-
-=======
->>>>>>> ed5df924
 #include <stdlib.h>
 #include <assert.h>
 #if HAVE_STRINGS_H
 #include <strings.h>
 #endif
 #include <errno.h>
-<<<<<<< HEAD
-=======
 
 #include "freesasa_internal.h"
->>>>>>> ed5df924
 #include "classifier.h"
 #include "pdb.h"
 
