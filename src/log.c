#if HAVE_CONFIG_H
# include <config.h>
#endif

<<<<<<< HEAD
#include "freesasa_internal.h"

#include <stdlib.h>
#include <errno.h>
#include <assert.h>
=======
#include <stdlib.h>
#include <errno.h>
#include <assert.h>

#include "freesasa_internal.h"
>>>>>>> ed5df924
#include "classifier.h"

/** to control error messages (used for debugging and testing) */
static freesasa_verbosity verbosity;

int
freesasa_set_verbosity(freesasa_verbosity s)
{
    if (s == FREESASA_V_NORMAL ||
        s == FREESASA_V_NOWARNINGS ||
        s == FREESASA_V_SILENT ||
        s == FREESASA_V_DEBUG) {
        verbosity = s;
        return FREESASA_SUCCESS;
    }
    return FREESASA_WARN;
}

freesasa_verbosity
freesasa_get_verbosity(void)
{
    return verbosity;
}

static int
write_result(FILE *log,
             freesasa_node *result)
{
    const char *name = NULL;
    freesasa_node *structure = NULL, *chain = NULL;
    const freesasa_nodearea *area = NULL;

    assert(log);
    assert(freesasa_node_type(result) == FREESASA_NODE_RESULT);

    name = freesasa_node_name(result);
    structure = freesasa_node_children(result);
    assert(structure);
    area = freesasa_node_area(structure);
    assert(area);

    fprintf(log,"\nINPUT\n");
    if (name == NULL) fprintf(log,"source  : unknown\n");
    else              fprintf(log,"source  : %s\n",name);
    fprintf(log,"chains  : %s\n", freesasa_node_structure_chain_labels(structure));
    fprintf(log,"model   : %d\n", freesasa_node_structure_model(structure));
    fprintf(log,"atoms   : %d\n", freesasa_node_structure_n_atoms(structure));

    fprintf(log,"\nRESULTS (A^2)\n");
    fprintf(log,"Total   : %10.2f\n", area->total);
    fprintf(log,"Apolar  : %10.2f\n", area->apolar);
    fprintf(log,"Polar   : %10.2f\n", area->polar);
    if (area->unknown > 0) {
        fprintf(log,"Unknown : %10.2f\n",area->unknown);
    }

    chain = freesasa_node_children(structure);
    while (chain) {
        area = freesasa_node_area(chain);
        assert(area);
        fprintf(log, "CHAIN %s : %10.2f\n",freesasa_node_name(chain), area->total);
        chain = freesasa_node_next(chain);
    }

    fflush(log);
    if (ferror(log)) {
        return fail_msg(strerror(errno));
    }

    return FREESASA_SUCCESS;
}

static int
write_selections(FILE *log,
                 freesasa_node *result)
{
    freesasa_node *structure = freesasa_node_children(result);
    const freesasa_selection **selection;

    while (structure) {
        selection = freesasa_node_structure_selections(structure);
        if (selection && *selection) {
            fprintf(log, "\nSELECTIONS\n");
            while(*selection) {
                fprintf(log, "%s : %10.2f\n",
                        freesasa_selection_name(*selection),
                        freesasa_selection_area(*selection));
                ++selection;
            }
        }
        structure = freesasa_node_next(structure);
    }

    fflush(log);
    if (ferror(log)) {
        return fail_msg(strerror(errno));
    }

    return FREESASA_SUCCESS;
}

static int
write_parameters(FILE *log,
                 const freesasa_parameters *parameters)
{
    const freesasa_parameters *p = parameters;

    assert(log);

    if (p == NULL) p = &freesasa_default_parameters;

    fprintf(log,"\nPARAMETERS\n");

    fprintf(log,"algorithm    : %s\n",freesasa_alg_name(p->alg));
    fprintf(log,"probe-radius : %.3f\n", p->probe_radius);
#if USE_THREADS
    fprintf(log,"threads      : %d\n",p->n_threads);
#endif

    switch(p->alg) {
    case FREESASA_SHRAKE_RUPLEY:
        fprintf(log,"testpoints   : %d\n",p->shrake_rupley_n_points);
        break;
    case FREESASA_LEE_RICHARDS:
        fprintf(log,"slices       : %d\n",p->lee_richards_n_slices);
        break;
    default:
        assert(0);
        break;
    }

    fflush(log);
    if (ferror(log)) {
        return fail_msg(strerror(errno));
    }

    return FREESASA_SUCCESS;
}

int
freesasa_write_res(FILE *log,
                   freesasa_node *root)
{
    freesasa_node *result, *structure, *chain, *residue;
    int n_res = freesasa_classify_n_residue_types()+1, i_res, i;
    double *residue_area = malloc(sizeof(double) * n_res);

    assert(log);
    assert(root);
    assert(freesasa_node_type(root) == FREESASA_NODE_ROOT);

    if (residue_area == NULL) return mem_fail();

    result = freesasa_node_children(root);
    while (result) {
        for (i = 0; i < n_res; ++i) residue_area[i] = 0;
        structure = freesasa_node_children(result);
        while (structure) {
            chain = freesasa_node_children(structure);
            while (chain) {
                residue = freesasa_node_children(chain);
                while(residue) {
                    assert(freesasa_node_type(residue) == FREESASA_NODE_RESIDUE);
                    i_res = freesasa_classify_residue(freesasa_node_name(residue));
                    residue_area[i_res] += freesasa_node_area(residue)->total;
                    residue = freesasa_node_next(residue);
                }
                chain = freesasa_node_next(chain);
            }
            structure = freesasa_node_next(structure);
        }

        fprintf(log, "# Residue types in %s\n", freesasa_node_name(result));
        for (i_res = 0; i_res < n_res; ++i_res) {
            double sasa = residue_area[i_res];
            if (i_res < 20 || sasa > 0) {
                fprintf(log, "RES %s : %10.2f\n",
                        freesasa_classify_residue_name(i_res),
                        sasa);
            }
        }
        fprintf(log, "\n");

        result = freesasa_node_next(result);
    }

    fflush(log);
    if (ferror(log)) {
        return fail_msg(strerror(errno));
    }

    return FREESASA_SUCCESS;
}

int
freesasa_write_seq(FILE *log,
                   freesasa_node *root)
{
    freesasa_node *result, *structure, *chain, *residue;

    assert(log);
    assert(root);
    assert(freesasa_node_type(root) == FREESASA_NODE_ROOT);

    result = freesasa_node_children(root);

    while (result) {
        structure = freesasa_node_children(result);
        fprintf(log, "# Residues in %s\n", freesasa_node_name(result));
        while (structure) {
            chain = freesasa_node_children(structure);
            while (chain) {
                residue = freesasa_node_children(chain);
                while(residue) {
                    assert(freesasa_node_type(residue) == FREESASA_NODE_RESIDUE);
                    fprintf(log, "SEQ %s %s %s : %7.2f\n",
                            freesasa_node_name(chain),
                            freesasa_node_residue_number(residue),
                            freesasa_node_name(residue),
                            freesasa_node_area(residue)->total);
                    residue = freesasa_node_next(residue);
                }
                chain = freesasa_node_next(chain);
            }
            structure = freesasa_node_next(structure);
        }
        fprintf(log,"\n");
        result = freesasa_node_next(result);
    }

    fflush(log);
    if (ferror(log)) {
        return fail_msg(strerror(errno));
    }

    return FREESASA_SUCCESS;
}

int
freesasa_write_log(FILE *log,
                   freesasa_node *root)
{
    freesasa_node *result = freesasa_node_children(root);
    int several = (freesasa_node_next(result) != NULL); /* are there more than one result */
    int err = 0;

    assert(log);
    assert(freesasa_node_type(root) == FREESASA_NODE_ROOT);

    if (write_parameters(log, freesasa_node_result_parameters(result)) == FREESASA_FAIL)
        ++err;

    while(result) {
        if (several) fprintf(log, "\n\n####################\n");
        if (write_result(log, result) == FREESASA_FAIL) ++err;
        if (write_selections(log, result) == FREESASA_FAIL) ++err;
        result = freesasa_node_next(result);
    }
    if (err) return FREESASA_FAIL;

    return FREESASA_SUCCESS;
}<|MERGE_RESOLUTION|>--- conflicted
+++ resolved
@@ -2,19 +2,11 @@
 # include <config.h>
 #endif
 
-<<<<<<< HEAD
-#include "freesasa_internal.h"
-
 #include <stdlib.h>
 #include <errno.h>
 #include <assert.h>
-=======
-#include <stdlib.h>
-#include <errno.h>
-#include <assert.h>
 
 #include "freesasa_internal.h"
->>>>>>> ed5df924
 #include "classifier.h"
 
 /** to control error messages (used for debugging and testing) */
