#ifndef FREESASA_INTERNAL_H
#define FREESASA_INTERNAL_H

#ifdef _MSC_VER
# define _CRT_SECURE_NO_WARNINGS
#endif

/* These are included here so that the _CRT_SECURE_.. macro above will have the desired effect */
#include <stdio.h>
#include <string.h>

<<<<<<< HEAD
#include <freesasa.h>
#include <coord.h>
=======
#include "freesasa.h"
#include "coord.h"
>>>>>>> ed5df924

/** The name of the library, to be used in error messages and logging */
extern const char *freesasa_name;

/** The name of the package, to be used in regular output (includes version) */
extern const char *freesasa_string;

/** A ::freesasa_nodearea with `name == NULL` and all values 0 */
extern const freesasa_nodearea freesasa_nodearea_null;

/** Shortcut for memory error generation */
#define mem_fail() freesasa_mem_fail(__FILE__,__LINE__)

/** Shortcut for error message with position information, should be used by default */
#define fail_msg(...) freesasa_fail_wloc(__FILE__,__LINE__, __VA_ARGS__)

#ifdef _MSC_VER
# define inline __inline
# define strdup _strdup
# define fmax(a, b)  (((a) > (b)) ? (a) : (b))
# define fmin(a, b)  (((a) < (b)) ? (a) : (b))
# include <float.h>
# define isfinite _finite
#endif

#if defined(_MSC_VER) && !defined(__func__)
# define __func__ __FUNCTION__
#endif

#if defined(_MSC_VER) && _MSC_VER >= 1400
# define restrict __restrict
#endif
#if defined(_MSC_VER) && _MSC_VER < 1400
# define restrict
#endif


/* The library is intended to be compiled with C99, but this macro
   allows us to compile it with C89 too, to test MSC compatibility */
#ifdef __STRICT_ANSI__
# define restrict
# define inline
#endif

/**
    Calculate SASA using S&R algorithm.

    @param sasa The results are written to this array, the user has to
    make sure it is large enough.
    @param c Coordinates of the object to calculate SASA for.
    @param radii Array of radii for each sphere.
    @param param Parameters specifying resolution, probe radius and
    number of threads. If NULL :.freesasa_default_parameters is used.
    @return ::FREESASA_SUCCESS on success, ::FREESASA_WARN if multiple
    threads are requested when compiled in single-threaded mode (with
    error message). ::FREESASA_FAIL if memory allocation failure.
 */
int
freesasa_shrake_rupley(double *sasa,
                       const coord_t *c,
                       const double *radii,
                       const freesasa_parameters *param);

/**
    Calculate SASA using L&R algorithm.

    Solvent accessible surface area for each atom is written to the
    array 'sasa'. The user is responsible for making sure this has the
    right size. The argument grid sets the distance between grid
    points in Å. Returns FREESASA_SUCCESS on success, FREESASA_WARN if
    multiple threads are requested when compiled in single-threaded
    mode (with error message).

    @param sasa The results are written to this array, the user has to
    make sure it is large enough.
    @param c Coordinates of the object to calculate SASA for.
    @param radii Array of radii for each sphere.
    @param param Parameters specifying resolution, probe radius and
    number of threads. If NULL :.freesasa_default_parameters is used.
    @return ::FREESASA_SUCCESS on success, ::FREESASA_WARN if
    multiple threads are requested when compiled in single-threaded
    mode (with error message). ::FREESASA_FAIL if memory allocation
    failure.
 */
int freesasa_lee_richards(double* sasa,
                          const coord_t *c,
                          const double *radii,
                          const freesasa_parameters *param);

/**
    Calculate SASA based on a coordinate object, radii and parameters

    Wrapper for freesasa_lee_richards() and freesasa_shrake_rupley()
    that creates a result object.

    Return value is dynamically allocated, should be freed with
    freesasa_result_free().

    @param c Coordinates
    @param radii Atomi radii
    @param parameters Parameters
    @return Result of calculation, NULL if something went wrong.
 */
freesasa_result*
freesasa_calc(const coord_t *c,
              const double *radii,
              const freesasa_parameters *parameters);

int
freesasa_write_log(FILE *log,
                   freesasa_node *root);

/**
    Print RSA-file

    @param output Output-file.
    @param root A tree with stored results.
    @param options Bitfield with option ::FREESASA_OUTPUT_SKIP_REL to specify
      if REL column should be populated or not. If the classifier has no
      reference values, it will be left empty either way.
    @return ::FREESASA_SUCCESS on success, ::FREESASA_FAIL if problems
      writing to file.
 */
int
freesasa_write_rsa(FILE *output,
                   freesasa_node *root,
                   int options);

/**
    Export to JSON

    Not thread-safe.

    @param output Output-file.
    @param root A tree with stored results.
    @param parameters Parameters used in the calculation (NULL means
      defaults are assumed).
    @param options Bitfield with options ::FREESASA_OUTPUT_STRUCTURE,
      ::FREESASA_OUTPUT_CHAIN and ::FREESASA_OUTPUT_RESIDUE, that specify
      depth of the tree to output. If `options == 0` all levels are
      written. The options ::FREESASA_OUTPUT_SKIP_REL specifies
      if REL column should be populated or not. If the classifier has no
      reference values, it will be left empty either way.
    @return ::FREESASA_SUCCESS on success, ::FREESASA_FAIL if problems
      writing to file.
 */
int
freesasa_write_json(FILE *ouput,
                    freesasa_node *root,
                    int options);
/**
    Export to XML

    @param output Output-file.
    @param root A tree with stored results.
    @param parameters Parameters used in the calculation (NULL means
      defaults are assumed).
    @param options Bitfield with options ::FREESASA_OUTPUT_STRUCTURE,
      ::FREESASA_OUTPUT_CHAIN and ::FREESASA_OUTPUT_RESIDUE, that specify
      depth of the tree to output. If `options == 0` all levels
      written. The options ::FREESASA_OUTPUT_SKIP_REL specifies
      if REL column should be populated or not. If the classifier has no
      reference values, it will be left empty either way.
    @return ::FREESASA_SUCCESS on success, ::FREESASA_FAIL if problems
      writing to file.
 */
int
freesasa_write_xml(FILE *ouput,
                   freesasa_node *root,
                   int options);

/**
    Write SASA values and atomic radii to new PDB-file.

    Takes PDB information from the provided structure and writes a new
    PDB-file to output, where the B-factors have been replaced with
    the atom's SASA values in the results, and the occupancy
    factors with the radii.

    Will only work if the structure was initialized from a PDB-file, i.e.
    using freesasa_structure_from_pdb() or freesasa_structure_array().

    @param output Output-file
    @param structure A ::freesasa_node of type ::FREESASA_NODE_STRUCTURE
    @return ::FREESASA_SUCCESS if file written successfully.
      ::FREESASA_FAIL if there is no previous PDB input to base output
      on or if there were problems writing to the file.
*/
int
freesasa_write_pdb(FILE *output,
                   freesasa_node *structure);

/**
    Write per-residue-type output
 */
int
freesasa_write_res(FILE *log,
                   freesasa_node *root);

/**
    Write SASA per residue in sequence output
 */
int
freesasa_write_seq(FILE *log,
                   freesasa_node *root);

/**
    Write standard log message.
 */
int
freesasa_write_log(FILE *log,
                   freesasa_node *root);

/**
    Clone results object
*/
freesasa_result *
freesasa_result_clone(const freesasa_result *result);

/**
    Clone selection object
*/
freesasa_selection *
freesasa_selection_clone(const freesasa_selection *selection);

/**
    Get coordinates.

    @param structure A structure.
    @return The coordinates of the structure as a ::coord_t struct.
 */
const coord_t *
freesasa_structure_xyz(const freesasa_structure *structure);

/**
    The class of an atom, in the classifier used to initialize the structure.

    @param structure A structure.
    @param i Atom index.
    @return The class.
 */
freesasa_atom_class
freesasa_structure_atom_class(const freesasa_structure *structure,
                              int i);

/**
    The PDB line used to generate the atom.

    @param structure A structure.
    @param i Atom index.
    @return The line, NULL if structure wasn't generated from a PDB file.
 */
const char *
freesasa_structure_atom_pdb_line(const freesasa_structure *structure,
                                 int i);

const freesasa_nodearea *
freesasa_structure_residue_reference(const freesasa_structure *structure,
                                     int r_i);
/**
    Get the index of a chain.

    @param structure A structure.
    @param chain The chain label.
    @return The index of `chain` in the structure. ::FREESASA_FAIL
      if `chain` not found.
 */
int
freesasa_structure_chain_index(const freesasa_structure *structure,
                               char chain);

/**
    Extract area to provided ::freesasa_nodearea object

    Main-chain / side-chain atoms are defined by
    ::freesasa_backbone_classifier.

    @param area Area will be stored here
    @param structure Structure to use for classification
    @param result The areas to use
    @param atom_index Index of atom in question
    @return ::FREESASA_SUCCESS. ::FREESASA_FAIL if memory
      allocation for name fails.
 */
int
freesasa_atom_nodearea(freesasa_nodearea *area,
                       const freesasa_structure *structure,
                       const freesasa_result *result,
                       int atom_index);

/**
    Adds all members of term to corresponding members of sum

    @param sum Object to add to
    @param term Object to add
 */
void
freesasa_add_nodearea(freesasa_nodearea *sum,
                      const freesasa_nodearea *term);

/**
    Compute nodearea for a range of atoms
 */
void
freesasa_range_nodearea(freesasa_nodearea *area,
                        const freesasa_structure *structure,
                        const freesasa_result *result,
                        int first_atom,
                        int last_atom);

/**
    Calculate relative SASA values for a residue

    If the array `ref_values` does not have an entry that has the same
    `name` as `abs`, `rel->name` will be `NULL`.

    @param rel Store results here, will have same name as `abs`
    @param abs Absolute SASA for residue
    @param reference Reference SASA for the residue
 */
void
freesasa_residue_rel_nodearea(freesasa_nodearea *rel,
                              const freesasa_nodearea *abs,
                              const freesasa_nodearea *reference);

/**
    Is an atom a backbone atom

    @param atom_name Name of atom
    @return 1 if the atom_name equals CA, N, O or C after whitespace
    is trimmed, 0 else. (i.e. does not check if it is an actual atom)
 */
int
freesasa_atom_is_backbone(const char *atom_name);

/**
    Holds range in a file, to be initalized with ftell() and used
    with fseek().
 */
struct file_range {
    long begin; /**< Position of beginning of range */
    long end; /**< Position of end of range */
};

/**
    For convenience, get a file range that covers a whole file.

    @param file The file to study
    @return the ::file_range.
 */
struct file_range
freesasa_whole_file(FILE* file);

/**
    Algorithm name

    @param algorithm The algorithm
    @return Name
 */
const char*
freesasa_alg_name(freesasa_algorithm algorithm);

/**
    Print failure message using format string and arguments.

    Prefer using the macro fail_msg().

    @param format Format string
    @return ::FREESASA_FAIL
*/
int
freesasa_fail(const char *format,...);

/**
    Print warning message using format string and arguments.

    @param format Format string
    @return ::FREESASA_WARN
 */
int
freesasa_warn(const char *format,...);

/**
    Print warning message using function, file and line-number.

    Usually used via the macro mem_fail().

    @param func Name of the function that failed
    @param file The file where the function is.
    @param line Line number for the error.
    @return ::FREESASA_FAIL
 */
int
freesasa_mem_fail(const char* file,
                  int line);

/**
    Returns string explaining return values of pthread_create() and
    pthread_join().

    @param error_code The error code
    @return A string describing the error code.
 */
const char*
freesasa_thread_error(int error_code);

/**
    Prints fail message with function name, file name, and line number.

    Mainly intended to be used by the macros fail_msg() and mem_fail().

    @param file The file name
    @param line The line number
    @param msg The error message
    @return ::FREESASA_FAIL
 */
int
freesasa_fail_wloc(const char* file,
                   int line,
                   const char *format,
                   ...);

#endif /* FREESASA_INTERNAL_H */<|MERGE_RESOLUTION|>--- conflicted
+++ resolved
@@ -9,13 +9,8 @@
 #include <stdio.h>
 #include <string.h>
 
-<<<<<<< HEAD
-#include <freesasa.h>
-#include <coord.h>
-=======
 #include "freesasa.h"
 #include "coord.h"
->>>>>>> ed5df924
 
 /** The name of the library, to be used in error messages and logging */
 extern const char *freesasa_name;
